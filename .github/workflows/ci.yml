name: CI

on:
  push:
    branches: [main]
  pull_request:

jobs:
  test:
    runs-on: ubuntu-latest
    steps:
      - uses: actions/checkout@v4

      - uses: actions/setup-node@v4
        with:
          node-version: 20
          cache: npm
          cache-dependency-path: package-lock.json
          
      - name: Install dependencies
        run: npm install --prefer-offline
      
      - name: Type check
        run: npm run type-check
<<<<<<< HEAD

      - name: Build
        run: npm run build

      - name: Run tests
        run: npm run test

=======
      
      - name: Build
        run: npm run build
      
      - name: Run tests
        run: npm run test
>>>>>>> 8f9be252
<|MERGE_RESOLUTION|>--- conflicted
+++ resolved
@@ -22,19 +22,9 @@
       
       - name: Type check
         run: npm run type-check
-<<<<<<< HEAD
 
       - name: Build
         run: npm run build
 
       - name: Run tests
-        run: npm run test
-
-=======
-      
-      - name: Build
-        run: npm run build
-      
-      - name: Run tests
-        run: npm run test
->>>>>>> 8f9be252
+        run: npm run test