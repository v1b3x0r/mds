/**
 * MDS v6.0 - World Lexicon
 * Registry of terms that emerged from entity conversations
 *
 * Design:
 * - World crystallizes repeated phrases into lexicon
 * - Terms have usage tracking + decay
 * - Entities can learn terms by hearing them
 */

/**
 * Single term in world lexicon
 */
export interface LexiconEntry {
  term: string            // The word/phrase (e.g., "sup lol", "あ、hi")
  meaning: string         // Semantic meaning (auto-generated or manual)
  origin: string          // Entity ID who first used it

  // Classification
  category?: string       // "greeting" | "expression" | "concept" | "slang"

  // Usage tracking
  usageCount: number      // How many times used total
  lastUsed: number        // Timestamp of last use
  firstSeen: number       // Timestamp when first detected

  // Semantic metadata
  relatedTerms: string[]  // Similar/related terms
  emotionContext?: {      // Typical emotion when used
    valence: number       // Average valence
    arousal: number       // Average arousal
  }

  // Decay system
  weight: number          // 0-1, decays if not used
  decayRate: number       // How fast it decays per tick
}

/**
 * World's shared vocabulary
 * Terms emerge from conversations and can be learned by entities
 */
export class WorldLexicon {
  private entries: Map<string, LexiconEntry> = new Map()

  /**
   * Add or update term in lexicon
   * @returns {entry, created} - The entry and whether it was newly created
   */
<<<<<<< HEAD
  add(entry: Omit<LexiconEntry, 'weight' | 'decayRate'>): { entry: LexiconEntry; created: boolean } {
=======
  add(entry: Omit<LexiconEntry, 'weight' | 'decayRate'>): { entry: LexiconEntry, created: boolean } {
>>>>>>> 8e6a28ee
    const existing = this.entries.get(entry.term)

    if (existing) {
      // Term exists → increase usage
      existing.usageCount++
      existing.lastUsed = Date.now()
      existing.weight = Math.min(1, existing.weight + 0.1)

      // Update emotion context (rolling average)
      if (entry.emotionContext && existing.emotionContext) {
        const alpha = 0.3  // Weight for new data
        existing.emotionContext.valence =
          alpha * entry.emotionContext.valence +
          (1 - alpha) * existing.emotionContext.valence

        existing.emotionContext.arousal =
          alpha * entry.emotionContext.arousal +
          (1 - alpha) * existing.emotionContext.arousal
      }

      return { entry: existing, created: false }
    } else {
      // New term
<<<<<<< HEAD
      const created: LexiconEntry = {
=======
      const newEntry: LexiconEntry = {
>>>>>>> 8e6a28ee
        ...entry,
        weight: 0.5,        // Start at medium weight
        decayRate: 0.01     // Decay 1% per tick if not used
      }
<<<<<<< HEAD
      this.entries.set(entry.term, created)
      return { entry: created, created: true }
=======
      this.entries.set(entry.term, newEntry)

      return { entry: newEntry, created: true }
>>>>>>> 8e6a28ee
    }
  }

  /**
   * Get specific term
   */
  get(term: string): LexiconEntry | undefined {
    return this.entries.get(term)
  }

  /**
   * Get all terms
   */
  getAll(): LexiconEntry[] {
    return Array.from(this.entries.values())
  }

  /**
   * Get popular terms (usage ≥ threshold)
   */
  getPopular(minUsage: number = 5): LexiconEntry[] {
    return this.getAll()
      .filter(e => e.usageCount >= minUsage)
      .sort((a, b) => b.usageCount - a.usageCount)
  }

  /**
   * Get terms by category
   */
  getByCategory(category: string): LexiconEntry[] {
    return this.getAll().filter(e => e.category === category)
  }

  /**
   * Get recent terms (added in last N ms)
   */
  getRecent(withinMs: number): LexiconEntry[] {
    const cutoff = Date.now() - withinMs
    return this.getAll()
      .filter(e => e.firstSeen > cutoff)
      .sort((a, b) => b.firstSeen - a.firstSeen)
  }

  /**
   * Decay unused terms
   * Call this every tick
   */
  decay(_deltaMs: number): void {
    const now = Date.now()

    for (const [term, entry] of this.entries.entries()) {
      const timeSinceUse = now - entry.lastUsed

      // Only decay if not used for > 10 seconds
      if (timeSinceUse > 10000) {
        entry.weight *= (1 - entry.decayRate)

        // Forget term if weight too low
        if (entry.weight < 0.01) {
          this.entries.delete(term)
        }
      }
    }
  }

  /**
   * Get total term count
   */
  get size(): number {
    return this.entries.size
  }

  /**
   * Clear all terms
   */
  clear(): void {
    this.entries.clear()
  }

  /**
   * Export lexicon as JSON (for save/load)
   */
  toJSON(): LexiconEntry[] {
    return this.getAll()
  }

  /**
   * Import lexicon from JSON
   */
  fromJSON(entries: LexiconEntry[]): void {
    this.clear()
    for (const entry of entries) {
      this.entries.set(entry.term, entry)
    }
  }

  /**
   * Get statistics
   */
  getStats(): {
    totalTerms: number
    totalUsage: number
    avgWeight: number
    categories: Record<string, number>
  } {
    const all = this.getAll()
    const totalUsage = all.reduce((sum, e) => sum + e.usageCount, 0)
    const avgWeight = all.reduce((sum, e) => sum + e.weight, 0) / all.length || 0

    const categories: Record<string, number> = {}
    for (const entry of all) {
      if (entry.category) {
        categories[entry.category] = (categories[entry.category] || 0) + 1
      }
    }

    return {
      totalTerms: all.length,
      totalUsage,
      avgWeight,
      categories
    }
  }
}<|MERGE_RESOLUTION|>--- conflicted
+++ resolved
@@ -47,11 +47,7 @@
    * Add or update term in lexicon
    * @returns {entry, created} - The entry and whether it was newly created
    */
-<<<<<<< HEAD
   add(entry: Omit<LexiconEntry, 'weight' | 'decayRate'>): { entry: LexiconEntry; created: boolean } {
-=======
-  add(entry: Omit<LexiconEntry, 'weight' | 'decayRate'>): { entry: LexiconEntry, created: boolean } {
->>>>>>> 8e6a28ee
     const existing = this.entries.get(entry.term)
 
     if (existing) {
@@ -75,23 +71,13 @@
       return { entry: existing, created: false }
     } else {
       // New term
-<<<<<<< HEAD
       const created: LexiconEntry = {
-=======
-      const newEntry: LexiconEntry = {
->>>>>>> 8e6a28ee
         ...entry,
         weight: 0.5,        // Start at medium weight
         decayRate: 0.01     // Decay 1% per tick if not used
       }
-<<<<<<< HEAD
       this.entries.set(entry.term, created)
       return { entry: created, created: true }
-=======
-      this.entries.set(entry.term, newEntry)
-
-      return { entry: newEntry, created: true }
->>>>>>> 8e6a28ee
     }
   }
 
